--- conflicted
+++ resolved
@@ -53,14 +53,10 @@
     )
     reference = reference.bins.assign_masks(invalid=sc.isnan(R))
     reference = reference / R
-<<<<<<< HEAD
     out = reduce_from_events_to_lz(reference, wavelength_bins).hist()
-=======
-    out = reference.bins.concat(('strip',)).hist(wavelength=wavelength_bins)
 
     if 'position' in reference.coords:
         out.coords['position'] = reference.coords['position'].mean('strip')
->>>>>>> 907128b0
     return out
 
 
@@ -111,13 +107,7 @@
 
     Returns reflectivity as a function of ``blade``, ``wire`` and :math:`\\wavelength`.
     """
-<<<<<<< HEAD
     return reduce_from_events_to_lz(sample, wbins) / sc.values(reference.data)
-=======
-    return sample.bins.concat(('strip',)).bin(wavelength=wbins) / sc.values(
-        reference.data
-    )
->>>>>>> 907128b0
 
 
 providers = (
