--- conflicted
+++ resolved
@@ -990,30 +990,8 @@
         workflow[ChopperPhase[ReferenceRun]] = sc.scalar(7.5, unit='deg')
         workflow[ChopperPhase[SampleRun]] = sc.scalar(7.5, unit='deg')
 
-<<<<<<< HEAD
-        workflow[WavelengthBins] = sc.geomspace(
-            'wavelength',
-            reference_df['Lmin'],
-            reference_df['Lmax'],
-            2001,
-            unit='angstrom',
-        )
-
-        workflow[YIndexLimits] = (
-            sc.scalar(reference_df['Ymin']),
-            sc.scalar(reference_df['Ymax']),
-        )
-        workflow[ZIndexLimits] = (
-            sc.scalar(reference_df['Zmin']),
-            sc.scalar(reference_df['Zmax']),
-        )
-
-        progress = widgets.IntProgress(min=0, max=len(sample_df))
+        progress = widgets.IntProgress(min=0, max=len(sample_df) + len(used_references))
         self.show_progress(progress)
-=======
-        progress = widgets.IntProgress(min=0, max=len(sample_df) + len(used_references))
-        self.log_progress(progress)
->>>>>>> 5c17fe9f
 
         for _, params in sample_df.iterrows():
             if (key := self.get_row_key(params)) in self.results:
