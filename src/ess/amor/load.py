# SPDX-License-Identifier: BSD-3-Clause
# Copyright (c) 2025 Scipp contributors (https://github.com/scipp)
import scipp as sc
import scippnexus as snx

from ess.reduce.nexus import workflow as nexus_workflow
from ess.reduce.nexus.types import NeXusFileSpec

from ..reflectometry.load import load_nx
from ..reflectometry.types import (
    Beamline,
    BeamSize,
    DetectorData,
    DetectorRotation,
    Filename,
    Measurement,
    NeXusComponent,
    NeXusDetectorName,
    ProtonCurrent,
<<<<<<< HEAD
    RawChopper,
    RawDetectorData,
=======
>>>>>>> 907128b0
    RawSampleRotation,
    RunType,
    SampleRotation,
    SampleRun,
    SampleSize,
)
from .geometry import pixel_coordinates_in_detector_system
from .types import (
    ChopperDistance,
    ChopperFrequency,
    ChopperPhase,
    ChopperSeparation,
)


def load_detector(
    file_path: Filename[RunType], detector_name: NeXusDetectorName
) -> NeXusComponent[snx.NXdetector, RunType]:
    return next(load_nx(file_path, f"NXentry/NXinstrument/{detector_name}"))


def load_events(
    detector: NeXusComponent[snx.NXdetector, RunType],
    detector_rotation: DetectorRotation[RunType],
    sample_rotation: SampleRotation[RunType],
    chopper_phase: ChopperPhase[RunType],
    chopper_frequency: ChopperFrequency[RunType],
    chopper_distance: ChopperDistance[RunType],
    chopper_separation: ChopperSeparation[RunType],
    sample_size: SampleSize[RunType],
    beam_size: BeamSize[RunType],
) -> DetectorData[RunType]:
    event_data = detector["data"]
    if 'event_time_zero' in event_data.coords:
        event_data.bins.coords['event_time_zero'] = sc.bins_like(
            event_data, fill_value=event_data.coords['event_time_zero']
        )

    detector_numbers = pixel_coordinates_in_detector_system()
    data = (
        event_data.bins.constituents["data"]
        .group(detector_numbers.data.flatten(to='event_id'))
        .fold("event_id", sizes=detector_numbers.sizes)
    )
    data.coords.update(detector_numbers.coords)

    if data.bins.constituents["data"].data.variances is None:
        data.bins.constituents["data"].data.variances = data.bins.constituents[
            "data"
        ].data.values

    data.coords["sample_rotation"] = sample_rotation.to(unit='rad')
    data.coords["detector_rotation"] = detector_rotation.to(unit='rad')
    data.coords["chopper_phase"] = chopper_phase
    data.coords["chopper_frequency"] = chopper_frequency
    data.coords["chopper_separation"] = chopper_separation
    data.coords["chopper_distance"] = chopper_distance
    data.coords["sample_size"] = sample_size
    data.coords["beam_size"] = beam_size
    return DetectorData[RunType](data)


def amor_chopper(f: Filename[RunType]) -> RawChopper[RunType]:
    return next(load_nx(f, "NXentry/NXinstrument/NXdisk_chopper"))


def load_amor_chopper_distance(ch: RawChopper[RunType]) -> ChopperDistance[RunType]:
    # We know the value has unit 'mm'
    return sc.scalar(ch["distance"], unit="mm")


def load_amor_chopper_separation(ch: RawChopper[RunType]) -> ChopperSeparation[RunType]:
    # We know the value has unit 'mm'
    return sc.scalar(ch["pair_separation"], unit="mm")


def load_amor_ch_phase(ch: RawChopper[RunType]) -> ChopperPhase[RunType]:
    p = ch["phase"]["value"].coords["average_value"].value
    if getattr(p, "unit", None):
        return p
    raise ValueError("No unit was found for the chopper phase")


def load_amor_ch_frequency(ch: RawChopper[RunType]) -> ChopperFrequency[RunType]:
    f = ch["rotation_speed"]["value"].coords["average_value"]
    if getattr(f, "unit", None):
        return f
    raise ValueError("No unit was found for the chopper frequency")


def load_amor_sample_rotation(fp: Filename[RunType]) -> RawSampleRotation[RunType]:
    (mu,) = load_nx(fp, "NXentry/NXinstrument/master_parameters/mu")
    # Jochens Amor code reads the first value of this log
    # see https://github.com/jochenstahn/amor/blob/140e3192ddb7e7f28acee87e2acaee65ce1332aa/libeos/file_reader.py#L272  # noqa: E501
    # might have to change if this field ever becomes truly time-dependent
    return sc.scalar(mu['value'].data['dim_1', 0]['time', 0].value, unit='deg')


def load_amor_detector_rotation(fp: Filename[RunType]) -> DetectorRotation[RunType]:
    (nu,) = load_nx(fp, "NXentry/NXinstrument/master_parameters/nu")
    # Jochens Amor code reads the first value of this log
    # see https://github.com/jochenstahn/amor/blob/140e3192ddb7e7f28acee87e2acaee65ce1332aa/libeos/file_reader.py#L272  # noqa: E501
    # might have to change if this field ever becomes truly time-dependent
    return sc.scalar(nu['value'].data['dim_1', 0]['time', 0].value, unit='deg')


def load_amor_proton_current(
    fp: Filename[RunType],
) -> ProtonCurrent[RunType]:
    (pc,) = load_nx(fp, 'NXentry/NXinstrument/NXdetector/proton_current')
    pc = pc['value']['dim_1', 0]
    pc.data.unit = 'mA/s'
    return pc


def load_beamline_metadata(filename: Filename[SampleRun]) -> Beamline:
    return nexus_workflow.load_beamline_metadata_from_nexus(
        NeXusFileSpec[SampleRun](filename)
    )


def load_measurement_metadata(filename: Filename[SampleRun]) -> Measurement:
    return nexus_workflow.load_measurement_metadata_from_nexus(
        NeXusFileSpec[SampleRun](filename)
    )


providers = (
    load_detector,
    load_events,
    load_amor_ch_frequency,
    load_amor_ch_phase,
    load_amor_chopper_distance,
    load_amor_chopper_separation,
    load_amor_sample_rotation,
    load_amor_detector_rotation,
    load_amor_proton_current,
    amor_chopper,
    load_beamline_metadata,
    load_measurement_metadata,
)<|MERGE_RESOLUTION|>--- conflicted
+++ resolved
@@ -17,11 +17,7 @@
     NeXusComponent,
     NeXusDetectorName,
     ProtonCurrent,
-<<<<<<< HEAD
     RawChopper,
-    RawDetectorData,
-=======
->>>>>>> 907128b0
     RawSampleRotation,
     RunType,
     SampleRotation,
