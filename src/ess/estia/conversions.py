# SPDX-License-Identifier: BSD-3-Clause
# Copyright (c) 2025 Scipp contributors (https://github.com/scipp)
import scipp as sc
<<<<<<< HEAD
from scipp.constants import pi
from scippneutron._utils import elem_dtype
=======
from scippneutron.conversion import graph
>>>>>>> 36d2a404
from scippneutron.conversion.tof import wavelength_from_tof
from scippnexus import NXsample, NXsource

from ess.reduce.nexus.types import DetectorBankSizes, Position

from ..reflectometry.conversions import reflectometry_q
from ..reflectometry.types import (
    CoordTransformationGraph,
    DetectorRotation,
    RunType,
    SampleRotation,
)


def reflectometry_q_x(
    wavelength: sc.Variable, theta: sc.Variable, sample_rotation: sc.Variable
) -> sc.Variable:
    """
    Compute momentum transfer in off-specular direction.

    Parameters
    ----------
    wavelength:
        Wavelength values for the events.
    theta:
        Angle of reflection for the events.
    sample_rotation:
        Angle of incidence.

    Returns
    -------
    :
        Qx-values.
    """
    dtype = elem_dtype(wavelength)
    c = (2 * pi).astype(dtype)
    return (
        c
        * (
            sc.cos(theta.astype(dtype, copy=False))
            - sc.cos(sample_rotation.to(unit=theta.unit, dtype=dtype))
        )
        / wavelength
    )


def theta(
    divergence_angle: sc.Variable,
    sample_rotation: sc.Variable,
):
    '''
    Angle of reflection.

    Computes the angle between the scattering direction of
    the neutron and the sample surface.

    Parameters
    ------------
        divergence_angle:
            Divergence angle of the scattered beam.
        sample_rotation:
            Rotation of the sample from to its zero position.

    Returns
    -----------
    The reflection angle of the neutron.
    '''
    return divergence_angle + sample_rotation.to(unit=divergence_angle.unit)


def divergence_angle(
    position: sc.Variable,
    sample_position: sc.Variable,
    detector_rotation: sc.Variable,
):
    """
    Angle between the scattering ray and
    the ray that travels parallel to the sample surface
    when the sample rotation is zero.

    Parameters
    ------------
        position:
            Detector position where the neutron was detected.
        sample_position:
            Position of the sample.
        detector_rotation:
            Rotation of the detector from its zero position.
    Returns
    ----------
    The divergence angle of the scattered beam.
    """
    p = position - sample_position.to(unit=position.unit)
    return sc.atan2(y=p.fields.x, x=p.fields.z) - detector_rotation.to(unit='rad')


def coordinate_transformation_graph(
    source_position: Position[NXsource, RunType],
    sample_position: Position[NXsample, RunType],
    sample_rotation: SampleRotation[RunType],
    detector_rotation: DetectorRotation[RunType],
    detector_bank_sizes: DetectorBankSizes,
) -> CoordTransformationGraph[RunType]:
    bank = detector_bank_sizes['multiblade_detector']
    return {
        **graph.beamline.beamline(scatter=True),
        "theta": theta,
        "divergence_angle": divergence_angle,
        "Q": reflectometry_q,
<<<<<<< HEAD
        "Qx": reflectometry_q_x,
        "L1": lambda source_position, sample_position: sc.norm(
            sample_position - source_position.to(unit=sample_position.unit)
        ),  # + extra correction for guides?
        "L2": lambda position, sample_position: sc.norm(
            position - sample_position.to(unit=position.unit)
        ),
        "Ltotal": lambda L1, L2: L1.to(unit=L2.unit) + L2,
=======
>>>>>>> 36d2a404
        'sample_size': lambda: sc.scalar(20.0, unit='mm'),
        'blade': lambda: sc.arange('blade', bank['blade'] - 1, -1, -1),
        'wire': lambda: sc.arange('wire', bank['wire'] - 1, -1, -1),
        'strip': lambda: sc.arange('strip', bank['strip'] - 1, -1, -1),
        'z_index': lambda blade, wire: blade * wire,
        "wavelength": wavelength_from_tof,
        'sample_rotation': lambda: sample_rotation,
        'detector_rotation': lambda: detector_rotation,
        'source_position': lambda: source_position,
        'sample_position': lambda: sample_position,
    }


def add_coords(
    da: sc.DataArray,
    graph: dict,
) -> sc.DataArray:
    "Adds scattering coordinates to the raw detector data."
    return da.transform_coords(
        (
            "wavelength",
            "theta",
            "divergence_angle",
            "Q",
            "Qx",
            "L1",
            "L2",
            "blade",
            "wire",
            "strip",
            "z_index",
            "sample_rotation",
            "detector_rotation",
            "sample_size",
        ),
        graph,
        rename_dims=False,
        keep_intermediate=False,
        keep_aliases=False,
    )


providers = (coordinate_transformation_graph,)<|MERGE_RESOLUTION|>--- conflicted
+++ resolved
@@ -1,12 +1,9 @@
 # SPDX-License-Identifier: BSD-3-Clause
 # Copyright (c) 2025 Scipp contributors (https://github.com/scipp)
 import scipp as sc
-<<<<<<< HEAD
 from scipp.constants import pi
 from scippneutron._utils import elem_dtype
-=======
 from scippneutron.conversion import graph
->>>>>>> 36d2a404
 from scippneutron.conversion.tof import wavelength_from_tof
 from scippnexus import NXsample, NXsource
 
@@ -116,17 +113,7 @@
         "theta": theta,
         "divergence_angle": divergence_angle,
         "Q": reflectometry_q,
-<<<<<<< HEAD
         "Qx": reflectometry_q_x,
-        "L1": lambda source_position, sample_position: sc.norm(
-            sample_position - source_position.to(unit=sample_position.unit)
-        ),  # + extra correction for guides?
-        "L2": lambda position, sample_position: sc.norm(
-            position - sample_position.to(unit=position.unit)
-        ),
-        "Ltotal": lambda L1, L2: L1.to(unit=L2.unit) + L2,
-=======
->>>>>>> 36d2a404
         'sample_size': lambda: sc.scalar(20.0, unit='mm'),
         'blade': lambda: sc.arange('blade', bank['blade'] - 1, -1, -1),
         'wire': lambda: sc.arange('wire', bank['wire'] - 1, -1, -1),
