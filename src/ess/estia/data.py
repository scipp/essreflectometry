--- conflicted
+++ resolved
@@ -1,77 +1,10 @@
 # SPDX-License-Identifier: BSD-3-Clause
 # Copyright (c) 2025 Scipp contributors (https://github.com/scipp)
-<<<<<<< HEAD
 from multiprocessing import Pool
 
 import scipp as sc
 
-from ..reflectometry.types import Filename, ReferenceRun, SampleRun
-
-_version = "1"
-
-
-def _make_pooch():
-    import pooch
-
-    return pooch.create(
-        path=pooch.os_cache("ess/estia"),
-        env="ESS_ESTIA_DATA_DIR",
-        base_url="https://public.esss.dk/groups/scipp/ess/estia/{version}/",
-        version=_version,
-        retry_if_failed=3,
-        registry={
-            "218610_tof_detector_list.p.x.y.t.L.sx.sy": "md5:65145a26c36d12954a97d27d6e7f4ed9",  # noqa: E501
-            "218611_tof_detector_list.p.x.y.t.L.sx.sy": "md5:4599e938568f3b73a72d6d48fe5160e7",  # noqa: E501
-            "218612_tof_detector_list.p.x.y.t.L.sx.sy": "md5:6bacd1e4d922007c7f574f20378b28f2",  # noqa: E501
-            "218613_tof_detector_list.p.x.y.t.L.sx.sy": "md5:7c17cb8a2fe38f4f0976de1254295636",  # noqa: E501
-            "218614_tof_detector_list.p.x.y.t.L.sx.sy": "md5:78cf399dcedea2a2d4178e11b95c53f2",  # noqa: E501
-            # McStas runs for the samples in the Estia McStas model at various angles
-            "examples/220573/mccode.h5": "md5:2f1ba298bd8a1a67082a41d2c3957fc7",
-            "examples/220574/mccode.h5": "md5:ecfcf72e936dd5345c1aededa7e9388b",
-            "examples/220575/mccode.h5": "md5:efb206cf7cf87bf587bca31dca5da39d",
-            "examples/220576/mccode.h5": "md5:f63664809a15331d055ab9746f7f7259",
-            "examples/220577/mccode.h5": "md5:e0915c1271ae1800deba7e8c4b7cbf3e",
-            "examples/220578/mccode.h5": "md5:c456c1bf7e30c09d3ab36f0a87721d49",
-            "examples/220579/mccode.h5": "md5:3fd9ce4eab6c54346ce7086055695552",
-            "examples/220580/mccode.h5": "md5:36ff5b178fef6eb5f3be97089c493574",
-            "examples/220581/mccode.h5": "md5:736aa90d3570a104ab1ca0f4090ea94e",
-            "examples/220582/mccode.h5": "md5:d01a1fa2e98f0086b3bc0e5dbc323bde",
-            "examples/220583/mccode.h5": "md5:4f243df1b2dac2cf6da408ee6afb9a37",
-            "examples/220584/mccode.h5": "md5:5d82b18156c3675a986ec2c02d96a45c",
-            "examples/220585/mccode.h5": "md5:09540bd8ccea696232b1fdaac978cb29",
-            # Ground truth reflectivity curves
-            "examples/NiTiML.ref": "md5:9769b884dfa09d34b6ae449b640463a1",
-            "examples/Si-SiO2.ref": "md5:436e2312e137b63bf31cc39064d28864",
-            "examples/Si-Ni.ref": "md5:76fcfc655635086060387163c9175ab4",
-            # Spin flip example from McStas simulation.
-            # All runs have the same sample rotation angle but different samples.
-            # Each sample is measured using all four flipper setting.
-            "spin_flip_example/ground_truth_spin_down_reflectivity.h5": "md5:1b3f4c70be6e2d5bae35836c378a0762",  # noqa: E501
-            "spin_flip_example/ground_truth_spin_up_reflectivity.h5": "md5:77ded33407a5004587e475ede0312424",  # noqa: E501
-            "spin_flip_example/spin_flip_sample_onon.h5": "md5:da3a075869d4b5525f58c317c914059d",  # noqa: E501
-            "spin_flip_example/spin_flip_sample_offon.h5": "md5:7382118990012204c6f1d0419b23c68b",  # noqa: E501
-            "spin_flip_example/magnetic_supermirror_2_offoff.h5": "md5:c2176171d227e58dc0fbf2e81385b1cc",  # noqa: E501
-            "spin_flip_example/magnetic_supermirror_onon.h5": "md5:bdc4beaca386acda53afdae361a815d9",  # noqa: E501
-            "spin_flip_example/supermirror_offon.h5": "md5:88caf8839cc3ea06589a41a63847dc1e",  # noqa: E501
-            "spin_flip_example/magnetic_supermirror_onoff.h5": "md5:3e2dda52e536f1a00c7a26f30d0ed63f",  # noqa: E501
-            "spin_flip_example/magnetic_supermirror_2_onon.h5": "md5:670df3ed849239208f2b47512c9f6fa1",  # noqa: E501
-            "spin_flip_example/magnetic_supermirror_2_offon.h5": "md5:6017dc15ed7ab37265d1376aec4fa76e",  # noqa: E501
-            "spin_flip_example/magnetic_supermirror_offoff.h5": "md5:1a992b7e74d5e5be3267674ea22f5b1c",  # noqa: E501
-            "spin_flip_example/supermirror_onon.h5": "md5:05929e088691601210a5fdc068375b59",  # noqa: E501
-            "spin_flip_example/spin_flip_sample_offoff.h5": "md5:249024737f59c83e28efe9633a3b6b73",  # noqa: E501
-            "spin_flip_example/spin_flip_sample_onoff.h5": "md5:897ce7e94c748a2bb9eb44b4dc9f023a",  # noqa: E501
-            "spin_flip_example/magnetic_supermirror_2_onoff.h5": "md5:11dcd560b1d90b0dde699a55b2998d15",  # noqa: E501
-            "spin_flip_example/magnetic_supermirror_offon.h5": "md5:f2e06c989c347e8e1f32e3f2a48580ce",  # noqa: E501
-            "spin_flip_example/supermirror_onoff.h5": "md5:3ae9863d13d79c24e29017948bd383ab",  # noqa: E501
-            "spin_flip_example/supermirror_offoff.h5": "md5:22bc20099b2f456e459391189ee60977",  # noqa: E501
-        },
-    )
-=======
-
-import scipp as sc
-
 from ess.reduce.data import make_registry
->>>>>>> 055df697
 
 from ..reflectometry.types import Filename, ReferenceRun, SampleRun
 
@@ -102,6 +35,27 @@
         "examples/NiTiML.ref": "md5:9769b884dfa09d34b6ae449b640463a1",
         "examples/Si-SiO2.ref": "md5:436e2312e137b63bf31cc39064d28864",
         "examples/Si-Ni.ref": "md5:76fcfc655635086060387163c9175ab4",
+        # Spin flip example from McStas simulation.
+        # All runs have the same sample rotation angle but different samples.
+        # Each sample is measured using all four flipper setting.
+        "spin_flip_example/ground_truth_spin_down_reflectivity.h5": "md5:1b3f4c70be6e2d5bae35836c378a0762",  # noqa: E501
+        "spin_flip_example/ground_truth_spin_up_reflectivity.h5": "md5:77ded33407a5004587e475ede0312424",  # noqa: E501
+        "spin_flip_example/spin_flip_sample_onon.h5": "md5:da3a075869d4b5525f58c317c914059d",  # noqa: E501
+        "spin_flip_example/spin_flip_sample_offon.h5": "md5:7382118990012204c6f1d0419b23c68b",  # noqa: E501
+        "spin_flip_example/magnetic_supermirror_2_offoff.h5": "md5:c2176171d227e58dc0fbf2e81385b1cc",  # noqa: E501
+        "spin_flip_example/magnetic_supermirror_onon.h5": "md5:bdc4beaca386acda53afdae361a815d9",  # noqa: E501
+        "spin_flip_example/supermirror_offon.h5": "md5:88caf8839cc3ea06589a41a63847dc1e",  # noqa: E501
+        "spin_flip_example/magnetic_supermirror_onoff.h5": "md5:3e2dda52e536f1a00c7a26f30d0ed63f",  # noqa: E501
+        "spin_flip_example/magnetic_supermirror_2_onon.h5": "md5:670df3ed849239208f2b47512c9f6fa1",  # noqa: E501
+        "spin_flip_example/magnetic_supermirror_2_offon.h5": "md5:6017dc15ed7ab37265d1376aec4fa76e",  # noqa: E501
+        "spin_flip_example/magnetic_supermirror_offoff.h5": "md5:1a992b7e74d5e5be3267674ea22f5b1c",  # noqa: E501
+        "spin_flip_example/supermirror_onon.h5": "md5:05929e088691601210a5fdc068375b59",
+        "spin_flip_example/spin_flip_sample_offoff.h5": "md5:249024737f59c83e28efe9633a3b6b73",  # noqa: E501
+        "spin_flip_example/spin_flip_sample_onoff.h5": "md5:897ce7e94c748a2bb9eb44b4dc9f023a",  # noqa: E501
+        "spin_flip_example/magnetic_supermirror_2_onoff.h5": "md5:11dcd560b1d90b0dde699a55b2998d15",  # noqa: E501
+        "spin_flip_example/magnetic_supermirror_offon.h5": "md5:f2e06c989c347e8e1f32e3f2a48580ce",  # noqa: E501
+        "spin_flip_example/supermirror_onoff.h5": "md5:3ae9863d13d79c24e29017948bd383ab",  # noqa: E501
+        "spin_flip_example/supermirror_offoff.h5": "md5:22bc20099b2f456e459391189ee60977",  # noqa: E501
     },
 )
 
@@ -172,14 +126,16 @@
 
 
 def estia_mcstas_spin_flip_example(sample, flipper_setting):
-    return _pooch.fetch(f'spin_flip_example/{sample}_{flipper_setting}.h5')
+    return _registry.fetch(f'spin_flip_example/{sample}_{flipper_setting}.h5')
 
 
 def estia_mcstas_spin_flip_example_groundtruth(up_or_down):
     if up_or_down == 'down':
-        return _pooch.fetch('spin_flip_example/ground_truth_spin_down_reflectivity.h5')
+        return _registry.fetch(
+            'spin_flip_example/ground_truth_spin_down_reflectivity.h5'
+        )
     if up_or_down == 'up':
-        return _pooch.fetch('spin_flip_example/ground_truth_spin_up_reflectivity.h5')
+        return _registry.fetch('spin_flip_example/ground_truth_spin_up_reflectivity.h5')
     raise ValueError(f'Ground truth curve for spin state "{up_or_down}" does not exist')
 
 
