[build-system]
requires = [
  "setuptools>=77",
  "setuptools_scm[toml]>=8.0",
]
build-backend = "setuptools.build_meta"

[project]
name = "essreflectometry"
description = "Reflectometry data reduction for the European Spallation Source"
authors = [{ name = "Scipp contributors" }]
license = "BSD-3-Clause"
license-files = ["LICENSE"]
readme = "README.md"
classifiers = [
    "Intended Audience :: Science/Research",
    "Natural Language :: English",
    "Operating System :: OS Independent",
    "Programming Language :: Python :: 3",
    "Programming Language :: Python :: 3 :: Only",
    "Programming Language :: Python :: 3.11",
    "Programming Language :: Python :: 3.12",
    "Programming Language :: Python :: 3.13",
    "Topic :: Scientific/Engineering",
    "Typing :: Typed",
]
requires-python = ">=3.11"

# IMPORTANT:
# Run 'tox -e deps' after making changes here. This will update requirement files.
# Make sure to list one dependency per line.
dependencies = [
  "dask>=2022.1.0",
  "python-dateutil",
  "graphviz",
<<<<<<< HEAD
  "plopp",
  "orsopy",
  "sciline>=25.4.1",
=======
  "plopp>=24.7.0",
  "orsopy>=1.2",
  "sciline>=24.6.0",
>>>>>>> 7fe81988
  "scipp>=24.09.1",  # Fixed new hist/bin API
  "scippneutron>=24.10.0",
  "scippnexus>=24.9.1",
<<<<<<< HEAD
  "essreduce",
  "esspolarization",
  "pandas",
=======
  "essreduce>=25.4.0",
  "pandas>=2.1.2",
>>>>>>> 7fe81988
]

dynamic = ["version"]

[project.optional-dependencies]
test = [
    "pytest>=7.0",
    "pooch>=1.5",
]
all = [
  "ipywidgets",
  "ipydatagrid",
  "ipytree",
  "pythreejs",
]

[project.urls]
"Bug Tracker" = "https://github.com/scipp/essreflectometry/issues"
"Documentation" = "https://scipp.github.io/essreflectometry"
"Source" = "https://github.com/scipp/essreflectometry"

[tool.setuptools_scm]

[tool.pytest.ini_options]
minversion = "7.0"
addopts = """
--strict-config
--strict-markers
--import-mode=importlib
-ra
-v
"""
testpaths = "tests"
filterwarnings = [
  "error",
  'ignore:\n.*Sentinel is not a public part of the traitlets API.*:DeprecationWarning',
  "ignore:.*metadata to be logged in the data array, it is necessary to install the orsopy package.:UserWarning",
  "ignore:.*A transformation needs a vector attribute. Falling back to returning underlying value.:UserWarning",
]

[tool.ruff]
line-length = 88
extend-include = ["*.ipynb"]
extend-exclude = [
    ".*", "__pycache__", "build", "dist", "install",
]

[tool.ruff.lint]
# See https://docs.astral.sh/ruff/rules/
select = ["B", "C4", "DTZ", "E", "F", "G", "I", "PERF", "PGH", "PT", "PYI", "RUF", "S", "T20", "UP", "W"]
ignore = [
    # Conflict with ruff format, see
    # https://docs.astral.sh/ruff/formatter/#conflicting-lint-rules
    "COM812", "COM819", "D206", "D300", "E111", "E114", "E117", "ISC001", "ISC002", "Q000", "Q001", "Q002", "Q003", "W191",
]
fixable = ["B010", "I001", "PT001", "RUF022"]
isort.known-first-party = ["ess.reflectometry"]
pydocstyle.convention = "numpy"

[tool.ruff.lint.per-file-ignores]
# those files have an increased risk of relying on import order
"tests/*" = [
    "S101",  # asserts are fine in tests
    "B018",  # 'useless expressions' are ok because some tests just check for exceptions
]
"*.ipynb" = [
    "E501",  # longer lines are sometimes more readable
    "F403",  # *-imports used with domain types
    "F405",  # linter may fail to find names because of *-imports
    "I",  # we don't collect imports at the top
    "S101",  # asserts are used for demonstration and are safe in notebooks
    "T201",  # printing is ok for demonstration purposes
]

[tool.ruff.format]
quote-style = "preserve"

[tool.mypy]
strict = true
ignore_missing_imports = true
enable_error_code = [
    "ignore-without-code",
    "redundant-expr",
    "truthy-bool",
]
warn_unreachable = true

[tool.codespell]
ignore-words-list = [
    # Codespell wants "socioeconomic" which seems to be the standard spelling.
    # But we use the word in our code of conduct which is the contributor covenant.
    # Let's not modify it if we don't have to.
    "socio-economic",
]<|MERGE_RESOLUTION|>--- conflicted
+++ resolved
@@ -33,26 +33,15 @@
   "dask>=2022.1.0",
   "python-dateutil",
   "graphviz",
-<<<<<<< HEAD
-  "plopp",
-  "orsopy",
-  "sciline>=25.4.1",
-=======
   "plopp>=24.7.0",
   "orsopy>=1.2",
   "sciline>=24.6.0",
->>>>>>> 7fe81988
   "scipp>=24.09.1",  # Fixed new hist/bin API
   "scippneutron>=24.10.0",
   "scippnexus>=24.9.1",
-<<<<<<< HEAD
-  "essreduce",
-  "esspolarization",
-  "pandas",
-=======
+  "essreduce>=24.9.0",
   "essreduce>=25.4.0",
   "pandas>=2.1.2",
->>>>>>> 7fe81988
 ]
 
 dynamic = ["version"]
